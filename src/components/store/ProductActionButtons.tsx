--- conflicted
+++ resolved
@@ -9,101 +9,6 @@
   showBuyNow?: boolean;
 }
 
-<<<<<<< HEAD
-=======
-// Add to Cart / Pre Order Button Component
-const AddToCartButton: React.FC<AddToCartButtonProps> = ({
-  disabled,
-  isLoading,
-  onClick,
-  isPreOrderEnabled,
-  inStock,
-}) => {
-  const buttonText =
-    !inStock && isPreOrderEnabled ? 'Pre Order' : 'Add to Cart';
-
-  return (
-    <Button
-      data-testid="add-to-cart-button"
-      variant="default"
-      size="lg"
-      onClick={onClick}
-      disabled={disabled}
-      className="add-to-cart-button flex-1 relative"
-    >
-      {isLoading ? (
-        <>
-          <span className="opacity-0">{buttonText}</span>
-          <div className="absolute inset-0 flex items-center justify-center">
-            <svg
-              className="animate-spin w-5 h-5"
-              fill="none"
-              viewBox="0 0 24 24"
-            >
-              <circle
-                className="opacity-25"
-                cx="12"
-                cy="12"
-                r="10"
-                stroke="currentColor"
-                strokeWidth="4"
-              ></circle>
-              <path
-                className="opacity-75"
-                fill="currentColor"
-                d="M4 12a8 8 0 018-8V0C5.373 0 0 5.373 0 12h4zm2 5.291A7.962 7.962 0 014 12H0c0 3.042 1.135 5.824 3 7.938l3-2.647z"
-              ></path>
-            </svg>
-          </div>
-        </>
-      ) : (
-        buttonText
-      )}
-    </Button>
-  );
-};
-
-// Buy Now Button Component
-const BuyNowButton: React.FC<BuyNowButtonProps> = ({
-  disabled,
-  isLoading,
-  onClick,
-}) => {
-  return (
-    <Button
-      variant="secondary"
-      size="lg"
-      onClick={onClick}
-      disabled={disabled}
-      className="buy-now-button flex-1 transform hover:scale-105 disabled:hover:scale-100"
-    >
-      {isLoading ? (
-        <span className="flex items-center justify-center gap-2">
-          <svg className="animate-spin w-4 h-4" fill="none" viewBox="0 0 24 24">
-            <circle
-              className="opacity-25"
-              cx="12"
-              cy="12"
-              r="10"
-              stroke="currentColor"
-              strokeWidth="4"
-            ></circle>
-            <path
-              className="opacity-75"
-              fill="currentColor"
-              d="M4 12a8 8 0 018-8V0C5.373 0 0 5.373 0 12h4zm2 5.291A7.962 7.962 0 014 12H0c0 3.042 1.135 5.824 3 7.938l3-2.647z"
-            ></path>
-          </svg>
-          Processing...
-        </span>
-      ) : (
-        'Buy Now'
-      )}
-    </Button>
-  );
-};
-
->>>>>>> bd9cd8ad
 // Main Product Action Buttons Container
 export const ProductActionButtons: React.FC<ProductActionButtonsProps> = ({
   showBuyNow = false,
@@ -111,6 +16,7 @@
   return (
     <div className="flex gap-3 w-full">
       <ProductActionAddToCart
+        className="add-to-cart-button"
         label="Add to Cart"
         loadingState={
           <>
@@ -142,6 +48,7 @@
       {showBuyNow && (
         <ProductActionBuyNow
           label="Buy Now"
+          className="buy-now-button"
           loadingState={
             <span className="flex items-center justify-center gap-2">
               <svg
