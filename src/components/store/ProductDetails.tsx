--- conflicted
+++ resolved
@@ -40,211 +40,186 @@
 import { useNavigation } from '../NavigationContext';
 
 import * as StyledMediaGallery from '@/components/ui/media/MediaGallery';
-import type { CurrentCartServiceConfig } from '@wix/headless-ecom/services';
-import { Commerce, CurrentCart } from '@wix/headless-ecom/react';
-import { cn } from '@/lib/utils';
 
 export default function ProductDetails({
-  id,
-  className,
   isQuickView = false,
   product,
-  currentCartServiceConfig,
 }: {
-  id?: string;
-  className?: string;
   isQuickView?: boolean;
   product: productsV3.V3Product;
-  currentCartServiceConfig: CurrentCartServiceConfig;
 }) {
   const Navigation = useNavigation();
 
   return (
-    <Commerce.Root checkoutServiceConfig={{}}>
-      <CurrentCart.Root currentCartServiceConfig={currentCartServiceConfig}>
-        <Product product={product}>
-          <StyledMediaGallery.Root
-            mediaGalleryServiceConfig={{
-              media: product.media?.itemsInfo?.items ?? [],
-            }}
+    <Product product={product}>
+      <StyledMediaGallery.Root
+        mediaGalleryServiceConfig={{
+          media: product.media?.itemsInfo?.items ?? [],
+        }}
+      >
+        <>
+          <div
+            className="grid grid-cols-1 lg:grid-cols-2 gap-8"
+            data-testid="product-details"
           >
-            <>
-              <div
-                id={id}
-                className={cn(
-                  className,
-                  'grid grid-cols-1 lg:grid-cols-2 gap-8'
+            {/* Product Images */}
+            <div className="space-y-4">
+              {/* Main Image */}
+              <div className="aspect-square bg-surface-primary rounded-2xl overflow-hidden border border-brand-subtle relative">
+                <StyledMediaGallery.Viewport />
+                <StyledMediaGallery.Previous />
+                <StyledMediaGallery.Next />
+                <StyledMediaGallery.Indicator />
+              </div>
+
+              {/* Thumbnail Images */}
+              <StyledMediaGallery.Thumbnails>
+                <StyledMediaGallery.ThumbnailRepeater>
+                  <StyledMediaGallery.ThumbnailItem />
+                </StyledMediaGallery.ThumbnailRepeater>
+              </StyledMediaGallery.Thumbnails>
+            </div>
+            {/* Product Info */}
+            <div className="space-y-8 px-3">
+              {/* Product Name & Price */}
+              <div>
+                <ProductName asChild>
+                  <h2 />
+                </ProductName>
+                <div className="space-y-1">
+                  <ProductPrice />
+                  <ProductCompareAtPrice asChild>
+                    <div></div>
+                  </ProductCompareAtPrice>
+                </div>
+              </div>
+
+              {/* Product Description */}
+              <ProductDescription as="html" asChild>
+                {({ description }) => (
+                  <>
+                    {description && !isQuickView && (
+                      <div>
+                        <h3 className="text-xl font-semibold text-content-primary mb-3">
+                          Description
+                        </h3>
+                        {
+                          <p
+                            className="text-content-secondary leading-relaxed"
+                            dangerouslySetInnerHTML={{
+                              __html: description,
+                            }}
+                          />
+                        }
+                      </div>
+                    )}
+                  </>
                 )}
-                data-testid="product-details"
-              >
-                {/* Product Images */}
-                <div className="space-y-4">
-                  {/* Main Image */}
-                  <div className="product-image aspect-square bg-surface-primary rounded-2xl overflow-hidden border border-brand-subtle relative">
-                    <StyledMediaGallery.Viewport />
-                    <StyledMediaGallery.Previous />
-                    <StyledMediaGallery.Next />
-                    <StyledMediaGallery.Indicator />
-                  </div>
-
-                  {/* Thumbnail Images */}
-                  <StyledMediaGallery.Thumbnails>
-                    <StyledMediaGallery.ThumbnailRepeater>
-                      <StyledMediaGallery.ThumbnailItem />
-                    </StyledMediaGallery.ThumbnailRepeater>
-                  </StyledMediaGallery.Thumbnails>
+              </ProductDescription>
+
+              {/* Product Options (if any) */}
+              <ProductVariants>
+                <div className="space-y-6" data-testid="product-options">
+                  <h3 className="text-lg font-semibold text-content-primary">
+                    Product Options
+                  </h3>
+
+                  <ProductVariantOptions>
+                    <ProductVariantOptionRepeater>
+                      <div className="space-y-3 mb-4">
+                        <OptionName />
+                        <OptionChoices>
+                          <div className="flex flex-wrap gap-3">
+                            <OptionChoiceRepeater>
+                              <>
+                                <ChoiceColor />
+                                <ChoiceText />
+                              </>
+                            </OptionChoiceRepeater>
+                          </div>
+                        </OptionChoices>
+                      </div>
+                    </ProductVariantOptionRepeater>
+                  </ProductVariantOptions>
+
+                  <ProductVariantSelectorReset />
                 </div>
-                {/* Product Info */}
-                <div className="space-y-8 px-3">
-                  {/* Product Name & Price */}
-                  <div>
-                    <ProductName className="product-title" asChild>
-                      <h2 />
-                    </ProductName>
-                    <div className="space-y-1">
-                      <ProductPrice className="product-price" />
-                      <ProductCompareAtPrice asChild>
-                        <div></div>
-                      </ProductCompareAtPrice>
+              </ProductVariants>
+
+              {/* Product Modifiers */}
+              <ProductModifiers>
+                <div className="space-y-6">
+                  <h3 className="text-lg font-semibold text-content-primary">
+                    Product Modifiers
+                  </h3>
+
+                  <ProductModifierOptions>
+                    <ProductModifierOptionRepeater
+                      allowedTypes={['color', 'text', 'free-text']}
+                    >
+                      <div className="space-y-3 mb-4">
+                        <div className="flex items-center gap-1">
+                          <OptionName />
+                          <OptionMandatoryIndicator />
+                        </div>
+
+                        <OptionChoices>
+                          <div className="flex flex-wrap gap-3">
+                            <OptionChoiceRepeater>
+                              <>
+                                <ChoiceColor />
+                                <ChoiceText className="text-lg" />
+                                <ChoiceFreeText />
+                              </>
+                            </OptionChoiceRepeater>
+                          </div>
+                        </OptionChoices>
+                      </div>
+                    </ProductModifierOptionRepeater>
+                  </ProductModifierOptions>
+                </div>
+              </ProductModifiers>
+
+              {/* Quantity Selector */}
+              <div className="space-y-3">
+                <h3 className="text-lg font-semibold text-content-primary">
+                  Quantity
+                </h3>
+                <ProductQuantityRoot className="flex items-center gap-3">
+                  <>
+                    <div className="flex items-center border border-brand-light rounded-lg">
+                      <ProductQuantityDecrement variant="button" />
+                      <ProductQuantityInput variant="input" />
+                      <ProductQuantityIncrement variant="button" />
                     </div>
-                  </div>
-
-                  {/* Product Description */}
-                  <ProductDescription as="html" asChild>
-                    {({ description }) => (
-                      <>
-                        {description && !isQuickView && (
-                          <div>
-                            <h3 className="text-xl font-semibold text-content-primary mb-3">
-                              Description
-                            </h3>
-                            {
-                              <p
-                                className="text-content-secondary leading-relaxed product-description"
-                                dangerouslySetInnerHTML={{
-                                  __html: description,
-                                }}
-                              />
-                            }
-                          </div>
-                        )}
-                      </>
-                    )}
-                  </ProductDescription>
-
-                  {/* Product Options (if any) */}
-                  <ProductVariants>
-                    <div className="space-y-6" data-testid="product-options">
-                      <h3 className="text-lg font-semibold text-content-primary">
-                        Product Options
-                      </h3>
-
-                      <ProductVariantOptions>
-                        <ProductVariantOptionRepeater>
-                          <div className="space-y-3 mb-4">
-                            <OptionName />
-                            <OptionChoices>
-                              <div className="flex flex-wrap gap-3">
-                                <OptionChoiceRepeater>
-                                  <>
-                                    <ChoiceColor />
-                                    <ChoiceText />
-                                  </>
-                                </OptionChoiceRepeater>
-                              </div>
-                            </OptionChoices>
-                          </div>
-                        </ProductVariantOptionRepeater>
-                      </ProductVariantOptions>
-
-                      <ProductVariantSelectorReset />
-                    </div>
-                  </ProductVariants>
-
-                  {/* Product Modifiers */}
-                  <ProductModifiers>
-                    <div className="space-y-6">
-                      <h3 className="text-lg font-semibold text-content-primary">
-                        Product Modifiers
-                      </h3>
-
-                      <ProductModifierOptions>
-                        <ProductModifierOptionRepeater
-                          allowedTypes={['color', 'text', 'free-text']}
-                        >
-                          <div className="space-y-3 mb-4">
-                            <div className="flex items-center gap-1">
-                              <OptionName />
-                              <OptionMandatoryIndicator />
-                            </div>
-
-                            <OptionChoices>
-                              <div className="flex flex-wrap gap-3">
-                                <OptionChoiceRepeater>
-                                  <>
-                                    <ChoiceColor />
-                                    <ChoiceText className="text-lg" />
-                                    <ChoiceFreeText />
-                                  </>
-                                </OptionChoiceRepeater>
-                              </div>
-                            </OptionChoices>
-                          </div>
-                        </ProductModifierOptionRepeater>
-                      </ProductModifierOptions>
-                    </div>
-                  </ProductModifiers>
-
-                  {/* Quantity Selector */}
-                  <div className="space-y-3">
-                    <h3 className="text-lg font-semibold text-content-primary">
-                      Quantity
-                    </h3>
-                    <ProductQuantityRoot className="flex items-center gap-3">
-                      <>
-                        <div className="flex items-center border border-brand-light rounded-lg">
-                          <ProductQuantityDecrement variant="button" />
-                          <ProductQuantityInput variant="input" />
-                          <ProductQuantityIncrement variant="button" />
+                    <ProductQuantityRaw asChild>
+                      {({ availableQuantity, inStock, isPreOrderEnabled }) => (
+                        <div>
+                          {/* Show max quantity only when out of stock AND preorder enabled */}
+                          {!inStock &&
+                            isPreOrderEnabled &&
+                            availableQuantity && (
+                              <span className="text-content-muted text-sm">
+                                Max: {availableQuantity} Pre Order
+                              </span>
+                            )}
+                          {/* Show stock message when in stock but available quantity < 10 */}
+                          {inStock &&
+                            availableQuantity &&
+                            availableQuantity < 10 && (
+                              <span className="text-content-muted text-sm">
+                                Only {availableQuantity} left in stock
+                              </span>
+                            )}
                         </div>
-                        <ProductQuantityRaw asChild>
-                          {({
-                            availableQuantity,
-                            inStock,
-                            isPreOrderEnabled,
-                          }) => (
-                            <div>
-                              {/* Show max quantity only when out of stock AND preorder enabled */}
-                              {!inStock &&
-                                isPreOrderEnabled &&
-                                availableQuantity && (
-                                  <span className="text-content-muted text-sm">
-                                    Max: {availableQuantity} Pre Order
-                                  </span>
-                                )}
-                              {/* Show stock message when in stock but available quantity < 10 */}
-                              {inStock &&
-                                availableQuantity &&
-                                availableQuantity < 10 && (
-                                  <span className="text-content-muted text-sm">
-                                    Only {availableQuantity} left in stock
-                                  </span>
-                                )}
-                            </div>
-                          )}
-                        </ProductQuantityRaw>
-                      </>
-                    </ProductQuantityRoot>
-                  </div>
-
-                  <SocialSharingButtons />
-
-<<<<<<< HEAD
-                  {/* Add to Cart */}
-                  <div className="space-y-4">
-                    <ProductActionButtons showBuyNow={true} />
-                    <ProductVariantStock />
-=======
+                      )}
+                    </ProductQuantityRaw>
+                  </>
+                </ProductQuantityRoot>
+              </div>
+
+              <SocialSharingButtons />
+
               {/* Add to Cart */}
               <div className="space-y-4">
                 <ProductActionButtons showBuyNow={true} />
@@ -267,73 +242,16 @@
                   <div className="flex items-center gap-2">
                     <span>SKU:</span>
                     <ProductVariantSKU />
->>>>>>> 2a3a095f
                   </div>
-
-                  {/* Product Details */}
-                  <div className="border-t border-brand-light pt-8">
-                    <h3 className="text-xl font-semibold text-content-primary mb-4">
-                      Product Details
-                    </h3>
-                    <div className="space-y-3 text-content-secondary">
-                      <div className="flex items-center gap-2">
-                        <span>SKU:</span>
-                        <ProductVariantSKU />
-                      </div>
-                      <div className="flex items-center gap-2">
-                        <span>Weight:</span>
-                        <ProductVariantWeight />
-                      </div>
-                    </div>
+                  <div className="flex items-center gap-2">
+                    <span>Weight:</span>
+                    <ProductVariantWeight />
                   </div>
                 </div>
               </div>
-
-<<<<<<< HEAD
-              {/* Current Cart Summary */}
-              {!isQuickView && (
-                <div className="mt-12 pt-8 border-t border-brand-subtle">
-                  <CartSummary>
-                    {({ subtotal, totalItems }) => (
-                      <>
-                        {totalItems > 0 && (
-                          <div className="bg-surface-primary backdrop-blur-sm rounded-xl p-6 border border-brand-subtle">
-                            <h3 className="text-xl font-semibold text-content-primary mb-4">
-                              Cart Summary
-                            </h3>
-                            <div className="flex items-center justify-between">
-                              <span className="text-content-secondary">
-                                {totalItems} item{totalItems !== 1 ? 's' : ''}{' '}
-                                in cart
-                              </span>
-                              <span className="text-xl font-bold text-content-primary">
-                                {subtotal}
-                              </span>
-                            </div>
-                            <Navigation
-                              data-testid="view-cart-button"
-                              route="/cart"
-                              className="mt-4 w-full text-content-primary font-semibold py-2 px-4 rounded-lg transition-all duration-200 flex items-center justify-center gap-2 btn-secondary"
-                            >
-                              View Cart
-                              <svg
-                                className="w-4 h-4"
-                                fill="none"
-                                viewBox="0 0 24 24"
-                                stroke="currentColor"
-                              >
-                                <path
-                                  strokeLinecap="round"
-                                  strokeLinejoin="round"
-                                  strokeWidth="2"
-                                  d="M9 5l7 7-7 7"
-                                />
-                              </svg>
-                            </Navigation>
-                          </div>
-                        )}
-                      </>
-=======
+            </div>
+          </div>
+
           {/* Current Cart Summary */}
           {!isQuickView && (
             <div className="mt-12 pt-8 border-t border-brand-subtle">
@@ -375,15 +293,14 @@
                           </svg>
                         </Navigation>
                       </div>
->>>>>>> 2a3a095f
                     )}
-                  </CartSummary>
-                </div>
-              )}
-            </>
-          </StyledMediaGallery.Root>
-        </Product>
-      </CurrentCart.Root>
-    </Commerce.Root>
+                  </>
+                )}
+              </CartSummary>
+            </div>
+          )}
+        </>
+      </StyledMediaGallery.Root>
+    </Product>
   );
 }