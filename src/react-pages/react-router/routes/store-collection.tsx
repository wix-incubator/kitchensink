--- conflicted
+++ resolved
@@ -1,9 +1,5 @@
-<<<<<<< HEAD
-import { useLoaderData, redirect, useHref } from 'react-router-dom';
-=======
-import { useLoaderData, redirect, Await } from 'react-router-dom';
+import { useLoaderData, redirect, Await, useHref } from 'react-router-dom';
 import React from 'react';
->>>>>>> 6462e27e
 import { loadCategoriesConfig } from '@wix/headless-stores/services';
 import { loadCollectionServiceConfig } from '@wix/headless-stores/services';
 import CategoryPage from '../../store/main-components/categoryPage';
@@ -112,17 +108,6 @@
   } = useLoaderData<typeof storeCollectionRouteLoader>();
 
   return (
-<<<<<<< HEAD
-    <CategoryPage
-      filteredCollectionServiceConfig={filteredCollectionServiceConfig}
-      categoriesConfig={{
-        ...categoriesConfig,
-        initialCategoryId: selectedCategory._id,
-      }}
-      productPageRoute={productPageRoute}
-      basePath={`${basename}${storeRoute}`}
-    />
-=======
     <>
       {/* Collection/products load with skeleton using React Router's Await */}
       <React.Suspense fallback={<CollectionSkeleton />}>
@@ -137,12 +122,12 @@
                 ...categoriesConfig,
                 initialCategoryId: selectedCategory._id,
               }}
-              productPageRoute="/products"
+              productPageRoute={productPageRoute}
+              basePath={`${basename}${storeRoute}`}
             />
           )}
         </Await>
       </React.Suspense>
     </>
->>>>>>> 6462e27e
   );
 }