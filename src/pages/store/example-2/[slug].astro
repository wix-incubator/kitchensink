---
import BaseLayout from "../../../layouts/BaseLayout.astro";
import ProductDetailPage from "../../../react-pages/store/example-2/products/[slug]";
import { loadProductServiceConfig } from "../../../headless/store/services/product-service";
import { loadCurrentCartServiceConfig } from "../../../headless/ecom/services/current-cart-service";
import { loadProductMediaGalleryServiceConfig } from "../../../headless/store/services/product-media-gallery-service";
import { loadSelectedVariantServiceConfig } from "../../../headless/store/services/selected-variant-service";
import { loadSocialSharingServiceConfig } from "../../../headless/store/services/social-sharing-service";
import { loadRelatedProductsServiceConfig } from "../../../headless/store/services/related-products-service";
import { loadSEOTagsServiceConfig } from "../../../headless/seo/services/seo-tags-service";
import { SEO } from "../../../headless/seo/components";
import { seoTags } from "@wix/seo";

const { slug } = Astro.params;

if (!slug) {
  return Astro.redirect("/store/example-2");
}

// Load service configurations using the standard headless services
const productServiceConfigResult = await loadProductServiceConfig(slug);

if (productServiceConfigResult.type === "notFound") {
  return Astro.redirect("/404");
}

const productServiceConfig = productServiceConfigResult.config;

const currentCartServiceConfig = await loadCurrentCartServiceConfig();
const productMediaGalleryServiceConfig =
  await loadProductMediaGalleryServiceConfig(slug);
const selectedVariantServiceConfig =
  await loadSelectedVariantServiceConfig(slug);

const productName = productServiceConfig!.product!.name || "Product";
const productDescription =
  productServiceConfig!.product!.plainDescription || "An amazing product";
const productUrl = `${Astro.url.origin}/store/example-2/${slug}`;

// Load social sharing service configuration
const socialSharingServiceConfig = await loadSocialSharingServiceConfig(
  productName,
  productUrl,
  productDescription
);

// Load related products service configuration
const relatedProductsServiceConfig = await loadRelatedProductsServiceConfig(
  productServiceConfig!.product!._id || "",
  4 // limit to 4 related products
);
<<<<<<< HEAD

// Load product modifiers service configuration if product has modifiers
let productModifiersServiceConfig = null;
try {
  if (
    productServiceConfig.product.modifiers &&
    productServiceConfig.product.modifiers.length > 0
  ) {
    productModifiersServiceConfig = {
      product: productServiceConfig.product,
    };
  }
} catch (error) {
  console.warn("Could not load product modifiers service:", error);
}

const seoTagsServiceConfig = await loadSEOTagsServiceConfig({
  pageUrl: Astro.url.href,
  itemType: seoTags.ItemType.STORES_PRODUCT,
  itemData: { slug },
});
=======
>>>>>>> ddaca384
---

<BaseLayout>
  <SEO.Tags seoTagsServiceConfig={seoTagsServiceConfig} slot="seo-tags" />
  <ProductDetailPage
    client:load
    productServiceConfig={productServiceConfig}
    currentCartServiceConfig={currentCartServiceConfig}
    productMediaGalleryServiceConfig={productMediaGalleryServiceConfig}
    selectedVariantServiceConfig={selectedVariantServiceConfig}
    socialSharingServiceConfig={socialSharingServiceConfig}
    relatedProductsServiceConfig={relatedProductsServiceConfig}
    slot="body"
  />
</BaseLayout><|MERGE_RESOLUTION|>--- conflicted
+++ resolved
@@ -49,30 +49,12 @@
   productServiceConfig!.product!._id || "",
   4 // limit to 4 related products
 );
-<<<<<<< HEAD
-
-// Load product modifiers service configuration if product has modifiers
-let productModifiersServiceConfig = null;
-try {
-  if (
-    productServiceConfig.product.modifiers &&
-    productServiceConfig.product.modifiers.length > 0
-  ) {
-    productModifiersServiceConfig = {
-      product: productServiceConfig.product,
-    };
-  }
-} catch (error) {
-  console.warn("Could not load product modifiers service:", error);
-}
 
 const seoTagsServiceConfig = await loadSEOTagsServiceConfig({
   pageUrl: Astro.url.href,
   itemType: seoTags.ItemType.STORES_PRODUCT,
   itemData: { slug },
 });
-=======
->>>>>>> ddaca384
 ---
 
 <BaseLayout>
