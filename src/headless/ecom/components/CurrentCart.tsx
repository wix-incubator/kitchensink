--- conflicted
+++ resolved
@@ -476,9 +476,6 @@
     notes,
     onNotesChange: service.setBuyerNotes,
   });
-<<<<<<< HEAD
-};
-=======
 };
 
 /**
@@ -529,16 +526,3 @@
     error,
   });
 };
-
-export const CurrentCart = {
-  Trigger,
-  Content,
-  Items,
-  Item,
-  Summary,
-  Checkout,
-  Clear,
-  Notes,
-  Coupon,
-} as const;
->>>>>>> 0e05ad2c
